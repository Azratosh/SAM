--- conflicted
+++ resolved
@@ -1,4 +1,3 @@
-<<<<<<< HEAD
 """Package for Logging functionality.
 It exposes log and command_log.
 
@@ -9,7 +8,4 @@
 The object log is is a logger object used to log information on various levels in the code. The logs will be written
 to the stderr and to a logfile which path must be specified in the .env file.
 """
-from .logger import command_log, log
-=======
-"""Init file for making modules available outside of this package."""
->>>>>>> ec455357
+from .logger import command_log, log