"""Contains logic for connecting to and manipulating the database."""

import datetime
from sqlite3 import Error
from typing import List, Optional, Iterator, Iterable

from bot.moderation import ModmailStatus
from bot.feedback import SuggestionStatus
from bot.persistence import queries
from .database_manager import DatabaseManager


class DatabaseConnector:
    """Class used to communicate with the database.

    The database is created and initialized using the __init__ method. The other methods support getting or adding
    properties to the database.
    """

    def __init__(self, db_file: str, init_script=None):
        """Create a database connection to a SQLite database and create the default tables form the SQL script in
        init_db.sql.

        Args:
            db_file (str): The filename of the SQLite database file.
            init_script (Optional[str]): Optional SQL script filename that will be run when the method is called.
        """
        if db_file is None:
            raise Error("Database filepath and/or filename hasn't been set.")

        self._db_file = db_file
        with DatabaseManager(self._db_file) as db_manager:
            if init_script:
                queries_ = self.parse_sql_file(init_script)
                for query in queries_:
                    try:
                        db_manager.execute(query)
                    except Error as error:
                        print("Command could not be executed, skipping it: {0}".format(error))

    def add_module_role(self, role_id: int):
        """Adds a role to the table "ModuleRole".

        Args:
            role_id (int): The role id of the role which should be added.
        """
        with DatabaseManager(self._db_file) as db_manager:
            db_manager.execute(queries.INSERT_MODULE_ROLE, (role_id,))
            db_manager.commit()

    def remove_module_role(self, role_id: int):
        """Removes a role from the table "ModuleRole".

        Args:
            role_id (int): The role id of the role which should be removed.
        """
        with DatabaseManager(self._db_file) as db_manager:
            db_manager.execute(queries.REMOVE_MODULE_ROLE, (role_id,))
            db_manager.commit()

    def add_suggestion(self, author_id: int, timestamp: datetime.datetime) -> int:
        """Adds a suggestion to the table "Suggestion".

        Args:
            author_id (int): The id of the user who submitted the suggestion.
            timestamp (datetime.datetime): A timestamp when this suggestion has been submitted.

        Returns:
            int: The row id of the new entry.
        """
        with DatabaseManager(self._db_file) as db_manager:
            row_id = db_manager.execute(queries.INSERT_SUGGESTION, (author_id, timestamp)).lastrowid
            db_manager.commit()

            return row_id

    def set_suggestion_message_id(self, suggestion_id: int, message_id: int):
        """Sets the message id of a specific suggestion.

        Args:
            suggestion_id (int): The id of the suggestion.
            message_id (int): The message id of the embed posted in the suggestion channel.
        """
        with DatabaseManager(self._db_file) as db_manager:
            db_manager.execute(queries.SET_SUGGESTION_MESSAGE_ID, (message_id, suggestion_id))
            db_manager.commit()

    def get_suggestion(self, suggestion_id: int) -> Optional[tuple]:
        """Gets data regarding a suggestion with the specified id.

        Args:
            suggestion_id (int): The id of the suggestion.

        Returns:
            tuple: A tuple containing MessageID, StatusID and AuthorID of a suggestion in the table "Suggestion".
        """
        with DatabaseManager(self._db_file) as db_manager:
            result = db_manager.execute(queries.GET_SUGGESTION_BY_ID, (suggestion_id,))

            row = result.fetchone()
            if row:
                return row
            return None

    def get_suggestion_status(self, message_id: int) -> Optional[SuggestionStatus]:
        """Gets the status of a suggestion with the specified message id.

        Args:
            message_id (int): The id of the message containing the suggestion embed.

        Returns:
            SuggestionStatus: The status of the suggestion.
        """
        with DatabaseManager(self._db_file) as db_manager:
            result = db_manager.execute(queries.GET_SUGGESTION_STATUS, (message_id,))

            row = result.fetchone()
            if row:
                return SuggestionStatus(row[0])
            return None

    def set_suggestion_status(self, suggestion_id: int, status: SuggestionStatus) -> bool:
        """Sets the status of a suggestion with the specified id.

        Args:
            suggestion_id (int): The id of the suggestion.
            status (SuggestionStatus): The new status of the suggestion.

        Returns:
            bool: A boolean representing if a row has been changed.
        """
        with DatabaseManager(self._db_file) as db_manager:
            affected_rows = db_manager.execute(queries.SET_SUGGESTION_STATUS, (status.value, suggestion_id)) \
                .rowcount
            db_manager.commit()
            return affected_rows != 0

    def get_all_suggestions_with_status(self, status: SuggestionStatus) -> Optional[List[tuple]]:
        """Gets data about all suggestions with the specified status.

        Args:
            status (SuggestionStatus): The status which the suggestions should have.

        Returns:
            Optional[List[tuple]]: A list containing data of all suggestions with the specified status.
        """
        with DatabaseManager(self._db_file) as db_manager:
            result = db_manager.execute(queries.GET_ALL_SUGGESTIONS_WITH_STATUS, (status.value,))

            rows = result.fetchall()
            if rows:
                return rows
            return None

    def add_modmail(self, msg_id: int, author: str, timestamp: datetime.datetime):
        """Inserts the username of the author and the message id of a submitted modmail into the database and
        sets its status to `Open`.

        Args:
            msg_id (int): The message id of the modmail which has been submitted.
            author (str): The username with the discriminator of the author.
            timestamp (datetime.datetime): A timestamp representing the moment when the message has been submitted.
        """
        with DatabaseManager(self._db_file) as db_manager:
            db_manager.execute(queries.INSERT_MODMAIL, (msg_id, author, timestamp))
            db_manager.commit()

    def get_modmail_status(self, msg_id: int) -> Optional[ModmailStatus]:
        """Returns the current status of a modmail associated with the message id given.

        Args:
            msg_id (int): The message id of the modmail.

        Returns:
            Optional[ModmailStatus]: The current status of the modmail.
        """
        with DatabaseManager(self._db_file) as db_manager:
            result = db_manager.execute(queries.GET_MODMAIL_STATUS, (msg_id,))

            row = result.fetchone()
            if row:
                return ModmailStatus(row[0])
            return None

    def change_modmail_status(self, msg_id: int, status: ModmailStatus):
        """Changes the status of a specific modmail with the given id.

        Args:
            msg_id (int): The message id of the modmail.
            status (ModmailStatus): The new status which should be set.
        """
        with DatabaseManager(self._db_file) as db_manager:
            db_manager.execute(queries.CHANGE_MODMAIL_STATUS, (status.value, msg_id))
            db_manager.commit()

    def get_all_modmail_with_status(self, status: ModmailStatus) -> Optional[List[tuple]]:
        """Returns the message id of every modmail with the specified status.

        Args:
            status (ModmailStatus): The status to look out for.

        Returns:
            Optional[List[tuple]]: A list of all modmails with the the status specified.
        """
        with DatabaseManager(self._db_file) as db_manager:
            result = db_manager.execute(queries.GET_ALL_MODMAIL_WITH_STATUS, (status.value,))

            rows = result.fetchall()
            if rows:
                return rows
            return None

    def add_group_offer_and_requests(self, user_id: str,
                                     course: str,
                                     offered_group: int,
                                     requested_groups: Iterator[int]):
        """Adds new offer and requests for a course and a group.

        Args:
            user_id (str): The user id of the offering user.
            course (str): The course for which the offer is.
            offered_group (str): The group that the user offers.
            requested_groups (List[str]): List of all groups the user would accept.
        """
        with DatabaseManager(self._db_file) as db_manager:
            db_manager.execute(queries.INSERT_GROUP_OFFER, (user_id, course, offered_group))
            for group_nr in requested_groups:
                db_manager.execute(queries.INSERT_GROUP_REQUEST, (user_id, course, group_nr))
            db_manager.commit()

    def update_group_exchange_message_id(self, user_id: str,
                                         course: str,
                                         message_id: str):
        """Updates the message id in the GroupOffer table from 'undefined' to a valid value

        This function is necessary because the message_id can only be retrieved after the embed is sent, which happens
        after inserting in the db, to ensure constraints are fulfilled.

        Args:
            user_id (str): The user_id of the requesting user.
            course (str): The course that should be exchanged.
            message_id (str): The id of the message that contains the group exchange embed.
        """
        with DatabaseManager(self._db_file) as db_manager:
            db_manager.execute(queries.UPDATE_GROUP_MESSAGE_ID, (message_id, user_id, course))
            db_manager.commit()

    def get_candidates_for_group_exchange(self, author_id,
                                          course: str,
                                          offered_group: int,
                                          requested_groups: Iterable[int]):
        """Gets all possible candidates for a group exchange offer.

        Args:
            author_id (str): The id of the author of the request.
            course (str): The course for which the candidates are searched.
            offered_group (int): The group that the user offers.
            requested_groups (Iterable[int]): The groups that the user requests.

        Returns:
            (Tuple[str, str]): UserId and MessageId of potential group exchange candidates.
        """
        with DatabaseManager(self._db_file) as db_manager:
            parameter_list = [author_id, course, offered_group] + list(requested_groups)
            result = db_manager.execute(
                queries.FIND_GROUP_EXCHANGE_CANDIDATES.format(', '.join('?' for _ in requested_groups)),
                tuple(parameter_list)
            )
            rows = result.fetchall()
            if rows:
                return rows
            return None

    def get_group_exchange_message(self, user_id: str, course: str):
        """Gets message id for a the request of a user for a specific course.

        Args:
            user_id (str): The id of the author of the request.
            course (str): The id of the channel referring to the course.

        Returns:
            (str): The id of the message containing the request.
        """
        with DatabaseManager(self._db_file) as db_manager:
            result = db_manager.execute(queries.GET_GROUP_EXCHANGE_MESSAGE, (user_id, course))

            rows = result.fetchone()
            if rows:
                return rows[0]
            return None

    def remove_group_exchange_offer(self, user_id: str, course: str):
        """Removes all entries of a group exchange offer and request for a user.

        Args:
            user_id (str): The user for which the request and offer should be deleted.
            course (str): The channel_id refering to the course for which the entries should be deleted.
        """
        with DatabaseManager(self._db_file) as db_manager:
            db_manager.execute(queries.REMOVE_GROUP_EXCHANGE_OFFER, (user_id, course))
            db_manager.execute(queries.REMOVE_GROUP_EXCHANGE_REQUESTS, (user_id, course))
            db_manager.commit()

    def is_botonly(self, channel):
        """Runs a query checking if a channel is marked as botonly in the db.

        Args:
            channel (discord.TextChannel): The channel to be queried.

        Returns:
            bool: true if the channel is botonly, false if not or no entry is found
        """
        with DatabaseManager(self._db_file) as db_manager:
<<<<<<< HEAD
            result = db_manager.execute(queries.IS_CHANNEL_BOTONLY, (channel.name,))

=======
            result = db_manager.execute(queries.IS_CHANNEL_BOTONLY, (channel.id,))
>>>>>>> 68980fe6
            rows = result.fetchone()
            if rows:
                return rows[0]
            return 0

    def activate_botonly(self, channel):
        """Executes a query that enables bot-only mode for a channel.

        Args:
            channel (discord.TextChannel): The channel to be made bot-only.
        """
        with DatabaseManager(self._db_file) as db_manager:
            db_manager.execute(queries.ACTIVATE_BOTONLY_FOR_CHANNEL, (channel.id,))
            db_manager.commit()

    def deactivate_botonly(self, channel):
        """Executes a query that disables bot-only for a channel.

        Args:
            channel (discord.TextChannel): The channel to be made not bot-only.
        """
        with DatabaseManager(self._db_file) as db_manager:
            db_manager.execute(queries.DEACTIVATE_BOTONLY_FOR_CHANNEL, (channel.id,))
            db_manager.commit()

    def get_group_exchange_for_user(self, user_id: int):
        """Executes a query to get all group exchange requests for a user.

        Args:
            user_id (int): The user id of the user.
        """
        with DatabaseManager(self._db_file) as db_manager:
            result = db_manager.execute(queries.GET_GROUP_EXCHANGE_FOR_USER, (user_id,))

            rows = result.fetchall()
            if rows:
                return rows
            return None

    @staticmethod
    def parse_sql_file(filename: str) -> List[str]:
        """Parses a SQL script to read all queries/commands it contains.

        Args:
            filename (str): The filename of the init file. Can also be a path.

        Returns:
            List[str]: A list of strings with each entry being a SQL query.
        """
        file = open(filename, 'r')
        sql_file = file.read()
        file.close()
        return sql_file.split(';')<|MERGE_RESOLUTION|>--- conflicted
+++ resolved
@@ -311,12 +311,8 @@
             bool: true if the channel is botonly, false if not or no entry is found
         """
         with DatabaseManager(self._db_file) as db_manager:
-<<<<<<< HEAD
-            result = db_manager.execute(queries.IS_CHANNEL_BOTONLY, (channel.name,))
-
-=======
             result = db_manager.execute(queries.IS_CHANNEL_BOTONLY, (channel.id,))
->>>>>>> 68980fe6
+
             rows = result.fetchone()
             if rows:
                 return rows[0]
