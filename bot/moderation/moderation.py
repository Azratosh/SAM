"""Contains a Cog for all functionality regarding Moderation."""

from datetime import datetime
from typing import List

import discord
from discord.ext import commands

from bot import constants
from bot.logger import command_log
from bot.moderation import ModmailStatus
from bot.persistence import DatabaseConnector


class ModerationCog(commands.Cog):
    """Cog for Moderation Functions."""

    def __init__(self, bot):
        """Initializes the Cog.

        Args:
            bot (discord.ext.commands.Bot): The bot for which this cog should be enabled.
        """
        self.bot = bot
        self._db_connector = DatabaseConnector(constants.DB_FILE_PATH, constants.DB_INIT_SCRIPT)

    @commands.group()
<<<<<<< HEAD
    @command_log
    async def modmail(self, ctx: discord.ext.commands.Context):
=======
    async def modmail(self, ctx: commands.Context):
>>>>>>> ec455357
        """Command Handler for the `modmail` command.

        Allows users to write a message to all the moderators of the server. The message is going to be posted in a
        specified modmail channel which can (hopefully) only be accessed by said moderators. The user who invoked the
        command will get a confirmation via DM and the invocation will be deleted.

        Args:
            ctx (discord.ext.commands.Context): The context in which the command was called.
        """
        if ctx.invoked_subcommand is None:
            msg_content = ctx.message.content
            msg_attachments = ctx.message.attachments
            msg_author_name = str(ctx.message.author)
            msg_timestamp = ctx.message.created_at
            await ctx.message.delete()

            ch_modmail = ctx.guild.get_channel(constants.CHANNEL_ID_MODMAIL)
            msg_content = msg_content[len(ctx.prefix + ctx.command.name):]

            embed = discord.Embed(title="Status: Offen", color=constants.EMBED_COLOR_MODMAIL_OPEN,
                                  timestamp=datetime.utcnow(), description=msg_content)
            embed.set_author(name=ctx.author.name + "#" + ctx.author.discriminator, icon_url=ctx.author.avatar_url)
            embed.set_footer(text="Erhalten am")

            msg_modmail = await ch_modmail.send(embed=embed, files=msg_attachments)
            self._db_connector.add_modmail(msg_modmail.id, msg_author_name, msg_timestamp)
            await msg_modmail.add_reaction(constants.EMOJI_MODMAIL_DONE)
            await msg_modmail.add_reaction(constants.EMOJI_MODMAIL_ASSIGN)

            embed_confirmation = embed.to_dict()
            embed_confirmation["title"] = "Deine Nachricht:"
            embed_confirmation["color"] = constants.EMBED_COLOR_INFO
            embed_confirmation = discord.Embed.from_dict(embed_confirmation)
            await ctx.author.send("Deine Nachricht wurde erfolgreich an die Moderatoren weitergeleitet!\n"
                                  "__Hier deine Bestätigung:__", embed=embed_confirmation)

    @modmail.command(name='get')
    @commands.has_role(constants.ROLE_ID_MODERATOR)
<<<<<<< HEAD
    @command_log
    async def get_modmail_with_status(self, ctx: discord.ext.commands.Context, *, status: str):
=======
    async def get_modmail_with_status(self, ctx: commands.Context, *, status: str):
>>>>>>> ec455357
        """Command Handler for the modmail subcommand `get`.

        Allows moderators to generate an embeded message (Embed) in the modmail channel which contains a list of all
        modmails with the specified status. Each list element is a hyperlink which, if clicked, brings you to the
        corresponding modmail message.

        Args:
            ctx (discord.ext.commands.Context): The context in which the command was called.
            status (str): The status specified by the moderator.
        """
        if ctx.channel.id == constants.CHANNEL_ID_MODMAIL:
            try:
                enum_status = ModmailStatus[status.upper()]

                ch_modmail = ctx.guild.get_channel(constants.CHANNEL_ID_MODMAIL)
                modmail = self._db_connector.get_all_modmail_with_status(enum_status)

                embed = _modmail_create_list_embed(enum_status, modmail)
                await ch_modmail.send(embed=embed)
            except (KeyError, ValueError):
                await ctx.channel.send("**__Error:__** Ungültiger oder nicht unterstützter Status `{0}`."
                                       .format(status.title()))

    @commands.Cog.listener(name='on_raw_reaction_add')
    async def modmail_reaction_add(self, payload: discord.RawReactionActionEvent):
        """Event listener which triggers if a reaction has been added by a user.

        If the affected message is in the configured Modmail channel and the added reaction is one of the two emojis
        specified in constants.py, changes will be made to the current status of the modmail and visualized accordingly
        by the corresponding embed.

        Args:
            payload (discord.RawReactionActionEvent): The payload for the triggered event.
        """
        if not payload.member.bot and payload.channel_id == constants.CHANNEL_ID_MODMAIL:
            modmail = await self.bot.get_channel(payload.channel_id).fetch_message(payload.message_id)

            if payload.emoji.name == constants.EMOJI_MODMAIL_DONE or \
                    payload.emoji.name == constants.EMOJI_MODMAIL_ASSIGN:
                new_embed = await self.change_modmail_status(modmail, payload.emoji.name, True)
                await modmail.edit(embed=new_embed)

    @commands.Cog.listener(name='on_raw_reaction_remove')
    async def modmail_reaction_remove(self, payload: discord.RawReactionActionEvent):
        """Event listener which triggers if a reaction has been removed.

        If the affected message is in the configured Modmail channel and the removed reaction is one of the two emojis
        specified in constants.py, changes will be made to the current status of the modmail and visualized accordingly
        by the corresponding embed.

        Args:
            payload (discord.RawReactionActionEvent): The payload for the triggered event.
        """
        if payload.channel_id == constants.CHANNEL_ID_MODMAIL:
            modmail = await self.bot.get_channel(payload.channel_id).fetch_message(payload.message_id)

            if payload.emoji.name == constants.EMOJI_MODMAIL_DONE or \
                    payload.emoji.name == constants.EMOJI_MODMAIL_ASSIGN:
                new_embed = await self.change_modmail_status(modmail, payload.emoji.name, False)
                await modmail.edit(embed=new_embed)

    async def change_modmail_status(self, modmail: discord.Message, emoji: str, reaction_added: bool) -> discord.Embed:
        """Method which changes the status of a modmail depending on the given emoji.

        This is done by changing the StatusID in the database for the respective message and visualized by changing the
        color of the Embed posted on Discord.

        Args:
            modmail (discord.Message): The Discord message in the specified Modmail channel.
            emoji (str): A String containing the Unicode for a specific emoji.
            reaction_added (Boolean): A boolean indicating if a reaction has been added or removed.

        Returns:
            discord.Embed: An adapted Embed corresponding to the new modmail status.
        """
        curr_status = self._db_connector.get_modmail_status(modmail.id)
        dict_embed = modmail.embeds[0].to_dict()
        dict_embed["title"] = "Status: "

        if reaction_added and emoji == constants.EMOJI_MODMAIL_DONE and curr_status != ModmailStatus.CLOSED:
            await modmail.clear_reaction(constants.EMOJI_MODMAIL_ASSIGN)
            self._db_connector.change_modmail_status(modmail.id, ModmailStatus.CLOSED)

            dict_embed["title"] += "Erledigt"
            dict_embed["color"] = constants.EMBED_COLOR_MODMAIL_CLOSED
        elif reaction_added and emoji == constants.EMOJI_MODMAIL_ASSIGN and curr_status != ModmailStatus.ASSIGNED:
            self._db_connector.change_modmail_status(modmail.id, ModmailStatus.ASSIGNED)

            dict_embed["title"] += "In Bearbeitung"
            dict_embed["color"] = constants.EMBED_COLOR_MODMAIL_ASSIGNED
        else:
            dict_embed["title"] += "Offen"
            dict_embed["color"] = constants.EMBED_COLOR_MODMAIL_OPEN

            if emoji == constants.EMOJI_MODMAIL_DONE and curr_status != ModmailStatus.OPEN:
                self._db_connector.change_modmail_status(modmail.id, ModmailStatus.OPEN)
                await modmail.add_reaction(constants.EMOJI_MODMAIL_ASSIGN)
            elif emoji == constants.EMOJI_MODMAIL_ASSIGN and curr_status != ModmailStatus.OPEN:
                self._db_connector.change_modmail_status(modmail.id, ModmailStatus.OPEN)

        return discord.Embed.from_dict(dict_embed)


def _modmail_create_hyperlinks_list(messages: List[tuple]) -> str:
    """Method which creates a string representing a list of hyperlinks with specific Discord messages as their targets.

    Args:
        messages (List[tuple]): A list containing tuples consisting of a message id and the authors name.

    Returns:
        str: A listing of hyperlinks with the specified Discord messages as their targets.
    """
    string = ""

    for message in messages:
        string += "- [{0[1]}](" + constants.URL_DISCORD + "/channels/{1}/{2}/{0[0]})\n" \
            .format(message, constants.SERVER_ID, constants.CHANNEL_ID_MODMAIL)

    return string


def _modmail_create_timestamps_list(messages: List[tuple]) -> str:
    """Method which creates a string representing a list of dates and times for when the individual messages provided
    have been created.

    Args:
        messages (List[tuple]): A list containing tuples consisting of a message id, the authors name and a timestamp.

    Returns:
        str: A listing of dates and times.
    """
    string = ""

    for message in messages:
        timestamp = datetime.strptime(message[2], '%Y-%m-%d %H:%M:%S.%f')
        string += timestamp.strftime('%d.%m.%Y %H:%M') + "\n"

    return string


def _modmail_create_list_embed(status: ModmailStatus, modmail: List[tuple]) -> discord.Embed:
    """Method which creates an Embed containing a list of hyperlinks to all the modmail with the specified status.

    Args:
        status (ModmailStatus): The status specified by a moderator.
        modmail (List[tuple]): A list containing tuples consisting of a message id and the authors name.

    Returns:
        discord.Embed: The embed containing the list of hyperlinks with the authors name as the link text.
    """
    embed = discord.Embed(timestamp=datetime.utcnow())
    embed.set_footer(text="Erstellt am")
    dict_embed = embed.to_dict()

    if modmail is not None:
        embed.add_field(name="Eingereicht von:", value=_modmail_create_hyperlinks_list(modmail), inline=True)
        embed.add_field(name="Eingereicht am:", value=_modmail_create_timestamps_list(modmail), inline=True)
        dict_embed = embed.to_dict()

        if status == ModmailStatus.OPEN:
            dict_embed["title"] = "Offenen Tickets: " + str(len(modmail))
            dict_embed["color"] = constants.EMBED_COLOR_MODMAIL_OPEN
        elif status == ModmailStatus.ASSIGNED:
            dict_embed["title"] = "Zugewiesene Tickets: " + str(len(modmail))
            dict_embed["color"] = constants.EMBED_COLOR_MODMAIL_ASSIGNED
        else:
            raise ValueError("Nicht unterstützter Modmail-Status `{0}`.".format(status.name))
    elif status == ModmailStatus.OPEN:
        dict_embed["title"] = "Keine offenen Tickets! :tada:"
        dict_embed["color"] = constants.EMBED_COLOR_MODMAIL_CLOSED
        dict_embed["description"] = "Lehn dich zurück und entspanne ein wenig. Momentan gibt es für dich keine " \
                                    "Tickets, welche du abarbeiten könntest. :beers:"
    elif status == ModmailStatus.ASSIGNED:
        dict_embed["title"] = "Keine Tickets in Bearbeitung! :eyes:"
        dict_embed["color"] = constants.EMBED_COLOR_MODMAIL_ASSIGNED
        dict_embed["description"] = "**Es ist ruhig, zu ruhig...** Vielleicht gibt es momentan ja ein paar offene " \
                                    "Tickets die bearbeitet werden müssten."
    else:
        raise ValueError("Nicht unterstützter Modmail-Status `{0}`.".format(status.name))

    return discord.Embed.from_dict(dict_embed)


def setup(bot):
    """Enables the cog for the bot.

    Args:
        bot (Bot): The bot for which this cog should be enabled.
    """
    bot.add_cog(ModerationCog(bot))<|MERGE_RESOLUTION|>--- conflicted
+++ resolved
@@ -25,12 +25,9 @@
         self._db_connector = DatabaseConnector(constants.DB_FILE_PATH, constants.DB_INIT_SCRIPT)
 
     @commands.group()
-<<<<<<< HEAD
     @command_log
-    async def modmail(self, ctx: discord.ext.commands.Context):
-=======
     async def modmail(self, ctx: commands.Context):
->>>>>>> ec455357
+
         """Command Handler for the `modmail` command.
 
         Allows users to write a message to all the moderators of the server. The message is going to be posted in a
@@ -69,12 +66,8 @@
 
     @modmail.command(name='get')
     @commands.has_role(constants.ROLE_ID_MODERATOR)
-<<<<<<< HEAD
     @command_log
-    async def get_modmail_with_status(self, ctx: discord.ext.commands.Context, *, status: str):
-=======
     async def get_modmail_with_status(self, ctx: commands.Context, *, status: str):
->>>>>>> ec455357
         """Command Handler for the modmail subcommand `get`.
 
         Allows moderators to generate an embeded message (Embed) in the modmail channel which contains a list of all
