"""Contains a Cog for all functionality regarding server roles."""
import re

from sqlite3 import IntegrityError
from typing import List

import discord
from discord.ext import commands

from bot import constants
from bot.logger import command_log, log
from bot.persistence import DatabaseConnector


class RoleManagementCog(commands.Cog):
    """Cog for functions regarding server roles."""

    def __init__(self, bot):
        """Initializes the Cog.

        Args:
            bot (discord.ext.commands.Bot): The bot for which this cog should be enabled.
        """
        self.bot = bot
        self._db_connector = DatabaseConnector(constants.DB_FILE_PATH, constants.DB_INIT_SCRIPT)

        # Channel instances
        self.ch_role = bot.get_guild(int(constants.SERVER_ID)).get_channel(int(constants.CHANNEL_ID_ROLES))

    @commands.group(name='module', invoke_without_command=True)
    @command_log
    async def toggle_module(self, ctx: commands.Context, *, str_modules: str):
        """Command Handler for the `module` command.

<<<<<<< HEAD
        Allows members to assign/remove so called module roles to/from themselves. This way users can toggle text
        channels about specific courses to be visible or not to them. When the operation is finished, SAM will send an
        overview about the changes he did per direct message to the user who invoked the command.
=======
        Allows members to assign/remove so called mod roles to/from themselves. This way users can toggle text channels
        about specific courses to be visible or not to them. When the operation is finished, SAM will send an overview
        about the changes he did per direct message to the user who invoked the command.
        Keep in mind that this only works if the desired role has been whitelisted as a module role by the bot owner.

>>>>>>> d8753d7a
        If the command is invoked outside of the configured role channel, the bot will post a short info that this
        command should only be invoked there and delete this message shortly after.

        Args:
            ctx (discord.ext.commands.Context): The context in which the command was called.
            str_modules (str): A string containing abbreviations of all the modules a user would like to toggle.
        """
        if ctx.channel.id != self.ch_role.id:
            await ctx.message.delete()
            ctx.channel.send(value=f"Dieser Befehl wird nur in {self.ch_role.mention} unterstützt. Bitte "
                                   f"versuche es dort noch einmal. ", delete_after=constants.TIMEOUT_INFORMATION)
            return

        converter = commands.RoleConverter()
        modules = list(set(str_modules.split()))  # Removes duplicates

        modules_error = []
        modules_added = []
        modules_removed = []

        for module in modules:
            module_upper = module.upper()
            try:
                # TODO: Check if role is whitelisted.
                role = await converter.convert(ctx, module_upper)

                if not self._db_connector.check_module_role(role.id):
                    raise commands.BadArgument("The specified role hasn't been whitelisted as a module role.")

                if role in ctx.author.roles:
                    await ctx.author.remove_roles(role, atomic=True, reason="Selbstständig entfernt via SAM.")
                    modules_removed.append(module_upper)
                else:
                    await ctx.author.add_roles(role, atomic=True, reason="Selbstständig zugewiesen via SAM.")
                    modules_added.append(module_upper)
            except commands.BadArgument:
                modules_error.append(module_upper)

        if len(modules_error) < len(modules):
            log.info("Module roles of the member %s have been changed.", ctx.author)

        embed = _create_embed_module_roles(modules_added, modules_removed, modules_error)
        await ctx.author.send(embed=embed)

    @toggle_module.command(name="add", hidden=True)
    @commands.is_owner()
    @command_log
    async def add_module_role(self, ctx: commands.Context, module_name: str):
        """Command Handler for the `module` subcommand `add`.

        Allows the bot owner to add a specific role to the module roles.

        Args:
            ctx (discord.ext.commands.Context): The context in which the command was called.
            module_name (str): The name of the role which should be added.
        """
        module_role = await commands.RoleConverter().convert(ctx, module_name.upper())

        try:
            self._db_connector.add_module_role(module_role.id)
            log.info("Role \"%s\" has been whitelisted as a module role.", module_role)

            await ctx.send(f"Die Rolle \"**__{module_role}__**\" wurde erfolgreich zu den verfügbaren Modul-Rollen "
                           f"hinzugefügt.")
        except IntegrityError:
            await ctx.send(f"Die Rolle \"**__{module_role}__**\" gehört bereits zu den verfügbaren Modul-Rollen.")

    @toggle_module.command(name="remove", hidden=True)
    @commands.is_owner()
    @command_log
    async def remove_module_role(self, ctx: commands.Context, module_name: str):
        """Command Handler for the `module` subcommand `remove`.

        Allows the bot owner to remove a specific role from the module roles.

        Args:
            ctx (discord.ext.commands.Context): The context in which the command was called.
            module_name (str): The name of the role which should be removed.
        """
        module_role = await commands.RoleConverter().convert(ctx, module_name.upper())

        self._db_connector.remove_module_role(module_role.id)
        log.info("Role \"%s\" has been disabled as a module role.", module_role)

        await ctx.send(f"Die Rolle \"**__{module_role}__**\" wurde aus den verfügbaren Modul-Rollen entfernt.")

    @add_module_role.error
    @remove_module_role.error
    async def module_role_error(self, ctx: commands.Context, error: commands.CommandError):
        """Error Handler for the `module` subcommand `remove`.

        Handles specific exceptions which occur during the execution of this command. The global error handler will
        still be called for every error thrown.

        Args:
            ctx (discord.ext.commands.Context): The context in which the command was called.
            error (commands.CommandError): The error raised during the execution of the command.
        """
        if isinstance(error, commands.BadArgument):
            role = re.search(r"\"(.*)\"", error.args[0])  # Regex for getting text between two quotes.
            role = role.group(1) if role is not None else None

            await ctx.author.send(f"Die von dir angegebene Rolle \"**__{role}__**\" existiert leider nicht.")

    @commands.group(name="reactionrole", aliases=["rr"], hidden=True, invoke_without_command=True)
    @commands.is_owner()
    @command_log
    async def reaction_role(self, ctx: commands.Context):
        """Command Handler for the `reactionrole` command.

        Allows the bot owner to manage so called "reaction roles" for messages in the configured role channel. This can
        be done via multiple subcommands like `add`, `remove` or `clear`.

        Args:
            ctx (discord.ext.commands.Context): The context in which the command was called.
        """
        await ctx.send_help(ctx.command)

    @reaction_role.command(name="add")
    @commands.is_owner()
    @command_log
    async def add_reaction_role(self, ctx: commands.Context, message: discord.Message, emoji: str, role: discord.Role):
        """Command Handler for the subcommand `add` of the `reactionrole` command.

        Adds a reaction to a specified message and creates a corresponding database entry for it to work as a so called
        reaction role.

        Args:
            ctx (discord.ext.commands.Context): The context in which the command was called.
            message (discord.Message): The message to which the reaction role should be added.
            emoji (str): The emoji of the reaction which will be added.
            role (discord.Role): The specific role a member should get when adding the reaction.
        """
        if message.channel.id != self.ch_role.id:
            await ctx.send(f":information_source: Reaction-Roles können nur für Nachrichten im Kanal "
                           f"{self.ch_role.mention} erstellt werden.")
            return
        if emoji in [reaction.emoji for reaction in message.reactions]:
            await ctx.send(":x: Für den angegebenen Emoji existiert bereits eine Reaction-Role.")
            return

        self._db_connector.add_reaction_role(message.id, emoji, role.id)
        await message.add_reaction(emoji)
        log.info("A reaction role has been added to the message with id %s.", message.id)

        await ctx.send(":white_check_mark: Die Reaction-Role wurde erfolgreich erstellt.")

    @reaction_role.command(name="remove")
    @commands.is_owner()
    @command_log
    async def remove_reaction_role(self, ctx: commands.Context, message: discord.Message, emoji: str):
        """Command Handler for the subcommand `remove` of the `reactionrole` command.

        Removes the reaction from a specified message and deletes the corresponding database entry of the reaction role.

        Args:
            ctx (discord.ext.commands.Context): The context in which the command was called.
            message (discord.Message): The message from which the reaction role should be removed.
            emoji (str): The emoji of the reaction.
        """
        if message.channel.id != self.ch_role.id:
            await ctx.send(f":information_source: Nachrichten außerhalb des Kanals {self.ch_role.mention} können keine "
                           f"Reaction-Roles besitzen.")
            return
        if emoji not in [reaction.emoji for reaction in message.reactions]:
            await ctx.send(":x: Für den angegebenen Emoji existiert leider keine Reaction-Role.")
            return

        self._db_connector.remove_reaction_role(message.id, emoji)
        await message.clear_reaction(emoji)
        log.info("A reaction role has been removed from the message with id %s.", message.id)

        if len(message.reactions) == 1:
            self._db_connector.remove_reaction_role_uniqueness_group(message.id)

        await ctx.send(":white_check_mark: Die Reaction-Role wurde erfolgreich entfernt.")

    @reaction_role.command(name="clear")
    @commands.is_owner()
    @command_log
    async def clear_reaction_roles(self, ctx: commands.Context, message: discord.Message):
        """Command Handler for the subcommand `clear` of the `reactionrole` command.

        Removes all the reaction from a specified message and deletes all the corresponding database entry of the
        reaction roles.

        Args:
            ctx (discord.ext.commands.Context): The context in which the command was called.
            message (discord.Message): The message from which the reaction roles should be removed.
        """
        if message.channel.id != self.ch_role.id:
            await ctx.send(f":information_source: Nachrichten außerhalb des Kanals {self.ch_role.mention} können keine "
                           f"Reaction-Roles besitzen.")
            return
        had_reaction_roles = self._db_connector.clear_reaction_roles(message.id)
        self._db_connector.remove_reaction_role_uniqueness_group(message.id)

        if not had_reaction_roles:
            await ctx.send("Die von dir angegebene Nachricht hat keine Reaction-Roles. :face_with_monocle:")
            return

        await message.clear_reactions()
        log.info("All reaction roles of the message with id %s have been removed.", message.id)

        await ctx.send(":white_check_mark: Die Reaction-Roles wurden erfolgreich entfernt.")

    @reaction_role.command(name="unique")
    @commands.is_owner()
    @command_log
    async def toggle_reaction_roles_exclusiveness(self, ctx: commands.Context, message: discord.Message):
        """Command Handler for the subcommand `unique` of the `reactionrole` command.

        Marks all the reaction roles of a message as "unique" by adding the message id to a specific table in the db.
        This means that users can only have one of the configured reaction roles of this message at a time.

        Args:
            ctx (discord.ext.commands.Context): The context in which the command was called.
            message (discord.Message): The message from which the reaction roles should be removed.
        """
        if len(message.reactions) == 0:
            await ctx.send(":x: Die angegebene Nachricht besitzt keine Reaction-Roles.")
            return

        if self._db_connector.is_reaction_role_uniqueness_group(message.id):
            self._db_connector.remove_reaction_role_uniqueness_group(message.id)
            log.info("A reaction role has been added to the message with id %s.", message.id)

            await ctx.send(":white_check_mark: Die Reaction-Roles der angegebenen Nachricht sind nicht mehr "
                           "\"exklusiv\".")
        else:
            self._db_connector.add_reaction_role_uniqueness_group(message.id)
            await ctx.send(":white_check_mark: Die Reaction-Roles der angegebenen Nachricht sind nun \"exklusiv\".")

    @add_reaction_role.error
    @remove_reaction_role.error
    @clear_reaction_roles.error
    @toggle_reaction_roles_exclusiveness.error
    async def reaction_role_error(self, _ctx: commands.Context, error: commands.CommandError):
        """Error Handler for the `reactionrole` command group.

        Handles specific exceptions which occur during the execution of this command. The global error handler will
        still be called for every error thrown.

        Args:
            _ctx (discord.ext.commands.Context): The context in which the command was called.
            error (commands.CommandError): The error raised during the execution of the command.
        """
        if isinstance(error, commands.BadArgument):
            print("**__Error:__** Die von dir angegebene Nachricht/Rolle existiert nicht.")

    @commands.Cog.listener(name='on_raw_reaction_add')
    async def reaction_role_add(self, payload: discord.RawReactionActionEvent):
        """Event listener which triggers if a reaction has been added by a user.

        If the affected message is in the specified role channel and the added reaction represents one of the configured
        reaction roles, the corresponding role specified in the db will be added to the user.

        Args:
            payload (discord.RawReactionActionEvent): The payload for the triggered event.
        """
        if payload.channel_id == self.ch_role.id and not payload.member.bot:
            if self._db_connector.is_reaction_role_uniqueness_group(payload.message_id):
                message = await self.ch_role.fetch_message(payload.message_id)

                for reaction in message.reactions:
                    if reaction.emoji != payload.emoji.name:
                        await reaction.remove(payload.member)

            role_id = self._db_connector.get_reaction_role(payload.message_id, payload.emoji.name)
            role = self.bot.get_guild(payload.guild_id).get_role(role_id)
            await payload.member.add_roles(role, reason="Selbstzuweisung via Reaction.")

    @commands.Cog.listener(name='on_raw_reaction_remove')
    async def reaction_role_remove(self, payload: discord.RawReactionActionEvent):
        """Event listener which triggers if a reaction has been removed.

        If the affected message is in the specified role channel and the removed reaction represents one of the
        configured reaction roles, the corresponding role specified in the db will removed from the user.

        Args:
            payload (discord.RawReactionActionEvent): The payload for the triggered event.
        """
        role_id = self._db_connector.get_reaction_role(payload.message_id, payload.emoji.name)
        role = self.bot.get_guild(payload.guild_id).get_role(role_id)

        member = self.bot.get_guild(payload.guild_id).get_member(payload.user_id)
        await member.remove_roles(role, reason="Automatische/Manuelle Entfernung via Reaction.")

    @commands.Cog.listener(name='on_raw_message_delete')
    async def delete_reaction_role_group(self, payload: discord.RawReactionActionEvent):
        """Event listener which triggers if a message has been deleted.

        If the affected message was in the specified role channel and was listed as a special Reaction Role Group in
         the db, the corresponding entry will be removed.

        Args:
            payload (discord.RawReactionActionEvent): The payload for the triggered event.
        """
        if payload.channel_id == self.ch_role.id:
            self._db_connector.remove_reaction_role_uniqueness_group(payload.message_id)


def _create_embed_module_roles(modules_added: List[str], modules_removed: List[str], modules_error: List[str]) \
        -> discord.Embed:
    """Method which creates the overview embed when updating your module roles.

    Args:
        modules_added (List[str]): A list containing the names of the module roles which have been added.
        modules_removed (List[str]): A list containing the names of the module roles which have been removed.
        modules_error (List[str]): A list containing the names of the module roles which couldn't be found.

    Returns:
        discord.Embed: Embedded message representing an overview about the changes regarding a users module roles.
    """
    icon = ":x: " if modules_error else ":white_check_mark: "

    if not modules_error:
        description = "Deine Modul-Rollen wurden erfolgreich angepasst."
    else:
        description = "Beim Anpassen deiner Modul-Rollen, gab es leider Probleme.\n__Folgende Module existieren " \
                      "nicht:__ " + ", ".join(modules_error)

    dict_embed = discord.Embed(title=f"{icon} Modul-Rollen Überblick", description=description,
                               color=constants.EMBED_COLOR_INFO) \
        .add_field(name=":green_circle: **Hinzugefügte Module:**", value="- Keine", inline=True) \
        .add_field(name=":red_circle: **Entfernte Module:**", value="- Keine", inline=True) \
        .to_dict()

    if modules_added:
        str_module = ""
        for module in modules_added:
            str_module += f"- {module}\n"
        dict_embed["fields"][0]["value"] = str_module
    if modules_removed:
        str_module = ""
        for module in modules_removed:
            str_module += f"- {module}\n"
        dict_embed["fields"][1]["value"] = str_module

    return discord.Embed.from_dict(dict_embed)


def setup(bot):
    """Enables the cog for the bot.

    Args:
        bot (Bot): The bot for which this cog should be enabled.
    """
    bot.add_cog(RoleManagementCog(bot))<|MERGE_RESOLUTION|>--- conflicted
+++ resolved
@@ -32,17 +32,11 @@
     async def toggle_module(self, ctx: commands.Context, *, str_modules: str):
         """Command Handler for the `module` command.
 
-<<<<<<< HEAD
-        Allows members to assign/remove so called module roles to/from themselves. This way users can toggle text
-        channels about specific courses to be visible or not to them. When the operation is finished, SAM will send an
-        overview about the changes he did per direct message to the user who invoked the command.
-=======
         Allows members to assign/remove so called mod roles to/from themselves. This way users can toggle text channels
         about specific courses to be visible or not to them. When the operation is finished, SAM will send an overview
         about the changes he did per direct message to the user who invoked the command.
         Keep in mind that this only works if the desired role has been whitelisted as a module role by the bot owner.
 
->>>>>>> d8753d7a
         If the command is invoked outside of the configured role channel, the bot will post a short info that this
         command should only be invoked there and delete this message shortly after.
 
